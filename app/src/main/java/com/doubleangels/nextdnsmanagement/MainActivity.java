--- conflicted
+++ resolved
@@ -48,7 +48,6 @@
 public class MainActivity extends AppCompatActivity {
     private WebView webView;
     private Boolean darkModeEnabled = false;
-<<<<<<< HEAD
     private Boolean isRecreating = false;
     private Bundle webViewState = null;
     
@@ -62,9 +61,6 @@
         }
         outState.putBoolean("darkModeEnabled", darkModeEnabled);
     }
-=======
-    private boolean isWebViewInitialized = false;
->>>>>>> fc847982
 
     @SuppressLint("WrongThread")
     @RequiresApi(api = Build.VERSION_CODES.TIRAMISU)
@@ -264,18 +260,11 @@
     @SuppressLint("SetJavaScriptEnabled")
     public void setupWebViewForActivity(String url) {
         webView = findViewById(R.id.webView);
-<<<<<<< HEAD
         if (webViewState != null) {
             webView.restoreState(webViewState);
         } else {
             webView.loadUrl(url);
         }
-
-=======
-        if (webView == null) {
-            return;
-        }
->>>>>>> fc847982
         WebSettings webViewSettings = webView.getSettings();
         webViewSettings.setJavaScriptEnabled(true);
         webViewSettings.setDomStorageEnabled(true);
