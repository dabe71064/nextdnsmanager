package com.doubleangels.nextdnsmanagement.protocol;

import android.content.Context;
import android.net.ConnectivityManager;
import android.net.LinkProperties;
import android.net.Network;
import android.net.NetworkCapabilities;
import android.net.NetworkRequest;
import android.widget.ImageView;


import androidx.annotation.NonNull;
import androidx.annotation.Nullable;
import androidx.appcompat.app.AppCompatActivity;
import androidx.core.content.ContextCompat;
import androidx.lifecycle.DefaultLifecycleObserver;
import androidx.lifecycle.LifecycleOwner;


import com.doubleangels.nextdnsmanagement.R;
import com.doubleangels.nextdnsmanagement.sentry.SentryManager;
<<<<<<< HEAD
import com.doubleangels.nextdnsmanagement.utils.DNSResolver;
=======
import okhttp3.HttpUrl;
>>>>>>> 4d23d77c
import com.google.gson.JsonObject;
import com.google.gson.JsonParser;


import java.io.IOException;
import java.net.SocketException;
import java.net.SocketTimeoutException;
import java.net.UnknownHostException;
import java.util.Arrays;

import javax.net.ssl.SSLException;

import okhttp3.Call;
import okhttp3.Callback;
import okhttp3.OkHttpClient;
import okhttp3.Request;
import okhttp3.Response;
import okhttp3.internal.http2.ConnectionShutdownException;

public class VisualIndicator {


    // SentryManager instance for error tracking
    private final SentryManager sentryManager;
    private final OkHttpClient httpClient;

    public VisualIndicator(Context context) {
        this.sentryManager = new SentryManager(context);
        this.httpClient = new OkHttpClient.Builder().build();
    }

    // Method to check inherited DNS
    // Constructor to initialize VisualIndicator with context
    public VisualIndicator(Context context) {
        this.sentryManager = new SentryManager(context);
        this.httpClient = new OkHttpClient();
    }

    // Method to initialize VisualIndicator
    public void initialize(Context context, LifecycleOwner lifecycleOwner, AppCompatActivity activity) {
        // Get ConnectivityManager service
        connectivityManager = (ConnectivityManager) context.getSystemService(Context.CONNECTIVITY_SERVICE);
        // Build a network request
        NetworkRequest networkRequest = new NetworkRequest.Builder().build();
        // Get active network
        Network network = connectivityManager.getActiveNetwork();
        // If network is null, return
        if (network == null) {
            return;
        }
        // Get link properties for the active network and update visual indicator
        LinkProperties linkProperties = connectivityManager.getLinkProperties(network);
        update(linkProperties, activity, context);
        // Set up network callback to monitor network changes
        networkCallback = new ConnectivityManager.NetworkCallback() {
            @Override
            public void onLinkPropertiesChanged(@NonNull Network network, @NonNull LinkProperties linkProperties) {
                super.onLinkPropertiesChanged(network, linkProperties);
                // Update visual indicator on link properties change
                update(linkProperties, activity, context);
            }
        };
        // Register network callback
        connectivityManager.registerNetworkCallback(networkRequest, networkCallback);
        // Add observer to lifecycle to unregister network callback on destroy
        lifecycleOwner.getLifecycle().addObserver(new NetworkConnectivityObserver());
    }

    // Custom LifecycleObserver class to unregister network callback on destroy
    private class NetworkConnectivityObserver implements DefaultLifecycleObserver {
        @Override
        public void onDestroy(@NonNull LifecycleOwner owner) {
            connectivityManager.unregisterNetworkCallback(networkCallback);
        }
    }

    // Method to update visual indicator based on link properties
    public void update(@Nullable LinkProperties linkProperties, AppCompatActivity activity, Context context) {
        try {
            // If link properties are null, set connection status to failure
            if (linkProperties == null) {
                setConnectionStatus(activity.findViewById(R.id.connectionStatus), R.drawable.failure, R.color.red, context);
                checkInheritedDNS(context, activity);
                return;
            }
            // Get connection status views
            ImageView connectionStatus = activity.findViewById(R.id.connectionStatus);
            // Determine status drawable and color based on private DNS status
            int statusDrawable = linkProperties.isPrivateDnsActive()
                    ? (R.drawable.success)
                    : R.drawable.failure;
            int statusColor = linkProperties.isPrivateDnsActive()
                    ? (linkProperties.getPrivateDnsServerName() != null && linkProperties.getPrivateDnsServerName().contains("nextdns")
                    ? R.color.green : R.color.yellow)
                    : R.color.red;
            // Set connection status based on drawable and color
            setConnectionStatus(connectionStatus, statusDrawable, statusColor, context);
            // Check inherited DNS and update visual indicator
            checkInheritedDNS(context, activity);
        } catch (Exception e) {
            // Catch and log exceptions
            sentryManager.captureException(e);
        }
    }

    // Method to check inherited DNS
    public void checkInheritedDNS(Context context, AppCompatActivity activity) {
        // Build HTTP request to test NextDNS connection
        Request request = new Request.Builder()
            .url("https://test.nextdns.io")
            .header("Accept", "application/json")
            .header("Cache-Control", "no-cache")
            .header("Connection", "close")
            .build();

<<<<<<< HEAD
        String hostname = request.url().host();
        
        // Handle dynamic subdomains of test.nextdns.io
        if (!DNSResolver.isValidNextDNSSubdomain(hostname)) {
            sentryManager.captureMessage("Invalid NextDNS subdomain format: " + hostname);
            setConnectionStatus(activity.findViewById(R.id.connectionStatus), R.drawable.failure, R.color.red, context);
            return;
        }

        if (!DNSResolver.resolveWithRetry(hostname)) {
            sentryManager.captureMessage("Failed to resolve hostname after retries: " + hostname);
            setConnectionStatus(activity.findViewById(R.id.connectionStatus), R.drawable.failure, R.color.red, context);
            return;
        }

        // Execute asynchronous HTTP request
=======
>>>>>>> 4d23d77c
        httpClient.newCall(request).enqueue(new Callback() {
            @Override
            public void onResponse(@NonNull Call call, @NonNull Response response) {
                try {
                    if (!response.isSuccessful()) {
                        sentryManager.captureMessage(
                            "Response was not successful: " + 
                            response.code() + " - " + response.message()
                        );
                        response.close();
                        return;
                    }
                    
                    if (response.body() == null) {
                        sentryManager.captureMessage("Empty response body");
                        response.close(); 
                        return;
                    }

                    String responseString = response.body().string().trim();
                    if (responseString.isEmpty()) {
                        sentryManager.captureMessage("Empty response string");
                        response.close();
                        return;
                    }

                    JsonObject testResponse = JsonParser.parseString(responseString).getAsJsonObject();
                    // Rest of the response handling code...
                } finally {
                    response.close();
                }
            }
        });
    }
                    String nextDnsStatusKey = context.getString(R.string.nextdns_status);
                    String nextDnsProtocolKey = context.getString(R.string.nextdns_protocol);
                    String usingNextDnsStatusValue = context.getString(R.string.using_nextdns_status);
                    String[] secureProtocols = context.getResources().getStringArray(R.array.secure_protocols);
                    String nextDNSStatus = testResponse.getAsJsonPrimitive(nextDnsStatusKey).getAsString();
                    // If not using NextDNS, return
                    if (!usingNextDnsStatusValue.equalsIgnoreCase(nextDNSStatus)) {
                        response.close();
                        return;
                    }
                    // Check if NextDNS protocol is secure
                    String nextdnsProtocol = testResponse.getAsJsonPrimitive(nextDnsProtocolKey).getAsString();
                    boolean isSecure = Arrays.asList(secureProtocols).contains(nextdnsProtocol);
                    // Update connection status based on protocol
                    ImageView connectionStatus = activity.findViewById(R.id.connectionStatus);
                    if (connectionStatus != null) {
                        connectionStatus.setImageResource(isSecure ? R.drawable.success : R.drawable.failure);
                        connectionStatus.setColorFilter(ContextCompat.getColor(context, isSecure ? R.color.green : R.color.orange));
                    }
                    response.close();
                } catch (Exception e) {
                    // Catch network errors
                    catchNetworkErrors(e);
                }
            }

            @Override
            public void onFailure(@NonNull Call call, @NonNull IOException e) {
                // Catch network errors
                catchNetworkErrors(e);
            }
        });
    }

    // Method to set connection status drawable and color
    private void setConnectionStatus(ImageView connectionStatus, int drawableResId, int colorResId, Context context) {
        connectionStatus.setImageResource(drawableResId);
        connectionStatus.setColorFilter(ContextCompat.getColor(context, colorResId));
    }


    // Method to catch and handle network errors
    private void catchNetworkErrors(@NonNull Exception e) {
        // Special handling for UnknownHostException
        if (e instanceof UnknownHostException) {
            String hostname = extractHostname(e.getMessage());
            if (hostname != null && hostname.endsWith("test.nextdns.io")) {
                // Attempt one more DNS resolution
                if (DNSResolver.resolveWithRetry(hostname)) {
                    sentryManager.captureMessage("DNS resolution succeeded on retry for: " + hostname);
                    return;
                }
            }
        }

        // Check type of network exception and capture message or exception
        if (e instanceof UnknownHostException ||
                e instanceof SocketTimeoutException ||
                e instanceof SocketException ||
                e instanceof SSLException || 
                e instanceof ConnectionShutdownException) {
            sentryManager.captureMessage("Network exception captured: " + e);
        } else {
            sentryManager.captureException(e);
        }
    }

    private String extractHostname(String message) {
        if (message == null) return null;
        int startIndex = message.indexOf("\"");
        int endIndex = message.lastIndexOf("\"");
        if (startIndex >= 0 && endIndex > startIndex) {
            return message.substring(startIndex + 1, endIndex);
        }
        return null;
    }
}<|MERGE_RESOLUTION|>--- conflicted
+++ resolved
@@ -4,10 +4,8 @@
 import android.net.ConnectivityManager;
 import android.net.LinkProperties;
 import android.net.Network;
-import android.net.NetworkCapabilities;
 import android.net.NetworkRequest;
 import android.widget.ImageView;
-
 
 import androidx.annotation.NonNull;
 import androidx.annotation.Nullable;
@@ -19,11 +17,7 @@
 
 import com.doubleangels.nextdnsmanagement.R;
 import com.doubleangels.nextdnsmanagement.sentry.SentryManager;
-<<<<<<< HEAD
 import com.doubleangels.nextdnsmanagement.utils.DNSResolver;
-=======
-import okhttp3.HttpUrl;
->>>>>>> 4d23d77c
 import com.google.gson.JsonObject;
 import com.google.gson.JsonParser;
 
@@ -45,17 +39,14 @@
 
 public class VisualIndicator {
 
-
     // SentryManager instance for error tracking
     private final SentryManager sentryManager;
+    // OkHttpClient instance for making HTTP requests
     private final OkHttpClient httpClient;
-
-    public VisualIndicator(Context context) {
-        this.sentryManager = new SentryManager(context);
-        this.httpClient = new OkHttpClient.Builder().build();
-    }
-
-    // Method to check inherited DNS
+    // ConnectivityManager instance for network-related operations
+    private ConnectivityManager connectivityManager;
+    // NetworkCallback instance for monitoring network changes
+    private ConnectivityManager.NetworkCallback networkCallback;
     // Constructor to initialize VisualIndicator with context
     public VisualIndicator(Context context) {
         this.sentryManager = new SentryManager(context);
@@ -133,65 +124,26 @@
     public void checkInheritedDNS(Context context, AppCompatActivity activity) {
         // Build HTTP request to test NextDNS connection
         Request request = new Request.Builder()
-            .url("https://test.nextdns.io")
-            .header("Accept", "application/json")
-            .header("Cache-Control", "no-cache")
-            .header("Connection", "close")
-            .build();
-
-<<<<<<< HEAD
-        String hostname = request.url().host();
-        
-        // Handle dynamic subdomains of test.nextdns.io
-        if (!DNSResolver.isValidNextDNSSubdomain(hostname)) {
-            sentryManager.captureMessage("Invalid NextDNS subdomain format: " + hostname);
-            setConnectionStatus(activity.findViewById(R.id.connectionStatus), R.drawable.failure, R.color.red, context);
-            return;
-        }
-
-        if (!DNSResolver.resolveWithRetry(hostname)) {
-            sentryManager.captureMessage("Failed to resolve hostname after retries: " + hostname);
-            setConnectionStatus(activity.findViewById(R.id.connectionStatus), R.drawable.failure, R.color.red, context);
-            return;
-        }
+                .url("https://test.nextdns.io")
+                .header("Accept", "application/json")
+                .header("Cache-Control", "no-cache")
+                .build();
 
         // Execute asynchronous HTTP request
-=======
->>>>>>> 4d23d77c
         httpClient.newCall(request).enqueue(new Callback() {
             @Override
             public void onResponse(@NonNull Call call, @NonNull Response response) {
                 try {
+                    // If response is not successful, capture message and return
                     if (!response.isSuccessful()) {
-                        sentryManager.captureMessage(
-                            "Response was not successful: " + 
-                            response.code() + " - " + response.message()
-                        );
+                        sentryManager.captureMessage("Response was not successful.");
                         response.close();
                         return;
                     }
-                    
-                    if (response.body() == null) {
-                        sentryManager.captureMessage("Empty response body");
-                        response.close(); 
-                        return;
-                    }
-
-                    String responseString = response.body().string().trim();
-                    if (responseString.isEmpty()) {
-                        sentryManager.captureMessage("Empty response string");
-                        response.close();
-                        return;
-                    }
-
-                    JsonObject testResponse = JsonParser.parseString(responseString).getAsJsonObject();
-                    // Rest of the response handling code...
-                } finally {
-                    response.close();
-                }
-            }
-        });
-    }
+                    // Parse JSON response
+                    assert response.body() != null;
+                    JsonObject testResponse = JsonParser.parseString(response.body().string().trim()).getAsJsonObject();
+                    // Get keys and values for NextDNS status and protocol
                     String nextDnsStatusKey = context.getString(R.string.nextdns_status);
                     String nextDnsProtocolKey = context.getString(R.string.nextdns_protocol);
                     String usingNextDnsStatusValue = context.getString(R.string.using_nextdns_status);
@@ -251,7 +203,7 @@
         if (e instanceof UnknownHostException ||
                 e instanceof SocketTimeoutException ||
                 e instanceof SocketException ||
-                e instanceof SSLException || 
+                e instanceof SSLException ||
                 e instanceof ConnectionShutdownException) {
             sentryManager.captureMessage("Network exception captured: " + e);
         } else {
