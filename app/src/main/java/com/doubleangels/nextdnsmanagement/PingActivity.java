package com.doubleangels.nextdnsmanagement;

import android.annotation.SuppressLint;
import android.content.Context;
import android.content.Intent;
import android.content.SharedPreferences;
import android.content.res.Configuration;
import android.os.Bundle;
import android.view.ContextThemeWrapper;
import android.view.Menu;
import android.view.MenuItem;
import android.webkit.WebSettings;
import android.webkit.WebView;
import android.webkit.WebViewClient;

import androidx.annotation.NonNull;
import androidx.appcompat.app.AppCompatActivity;
import androidx.appcompat.app.AppCompatDelegate;
import androidx.lifecycle.LifecycleOwner;

import com.doubleangels.nextdnsmanagement.protocoltest.VisualIndicator;
import com.doubleangels.nextdnsmanagement.sentry.SentryInitializer;
import com.doubleangels.nextdnsmanagement.sentry.SentryManager;

import java.util.Locale;
import java.util.Objects;

public class PingActivity extends AppCompatActivity {

    // SentryManager instance for error tracking
    public SentryManager sentryManager;
    // WebView instance for displaying web content
    public WebView webView;

    @Override
    protected void onCreate(Bundle savedInstanceState) {
        super.onCreate(savedInstanceState);
        setContentView(R.layout.activity_ping);

        // Initialize SentryManager for error tracking
        sentryManager = new SentryManager(this);
        // Get SharedPreferences for storing app preferences
        SharedPreferences sharedPreferences = this.getSharedPreferences("preferences", Context.MODE_PRIVATE);

        try {
            // Check if Sentry is enabled and initialize it
            if (sentryManager.isEnabled()) {
                SentryInitializer.initialize(this);
            }
            // Setup toolbar
            setupToolbarForActivity();
            // Setup language/locale
            String appLocale = setupLanguageForActivity();
            sentryManager.captureMessage("Using locale: " + appLocale);
            // Setup dark mode
            setupDarkModeForActivity(sharedPreferences);
            // Setup visual indicator
            setupVisualIndicatorForActivity(sentryManager, this);
            // Setup WebView
            setupWebViewForActivity(getString(R.string.ping_url));
        } catch (Exception e) {
            // Catch and log exceptions
            sentryManager.captureException(e);
        }
    }

    // Clean up WebView resources onDestroy
    protected void onDestroy() {
        super.onDestroy();
        webView.removeAllViews();
        webView.destroy();
    }

    // Setup toolbar for the activity
    private void setupToolbarForActivity() {
        setSupportActionBar(findViewById(R.id.toolbar));
        Objects.requireNonNull(getSupportActionBar()).setDisplayShowTitleEnabled(false);
    }

    // Setup language/locale for the activity
    private String setupLanguageForActivity() {
        Configuration config = getResources().getConfiguration();
        Locale appLocale = config.getLocales().get(0);
        Locale.setDefault(appLocale);
        Configuration newConfig = new Configuration(config);
        newConfig.setLocale(appLocale);
        new ContextThemeWrapper(getBaseContext(), R.style.AppTheme).applyOverrideConfiguration(newConfig);
        return appLocale.getLanguage();
    }

<<<<<<< HEAD
    private void setupDarkMode(SharedPreferences sharedPreferences) {
        String darkModeOverride = sharedPreferences.getString("dark_mode", "match");
        if (darkModeOverride.contains("match")) {
=======
    // Setup dark mode for the activity based on user preferences
    private void setupDarkModeForActivity(SharedPreferences sharedPreferences) {
        String darkMode = sharedPreferences.getString("dark_mode", "match");
        if (darkMode.contains("match")) {
>>>>>>> b6908ed4
            AppCompatDelegate.setDefaultNightMode(AppCompatDelegate.MODE_NIGHT_FOLLOW_SYSTEM);
        } else if (darkMode.contains("on")) {
            AppCompatDelegate.setDefaultNightMode(AppCompatDelegate.MODE_NIGHT_YES);
        } else {
            AppCompatDelegate.setDefaultNightMode(AppCompatDelegate.MODE_NIGHT_NO);
        }
    }

    // Setup visual indicator for the activity
    private void setupVisualIndicatorForActivity(SentryManager sentryManager, LifecycleOwner lifecycleOwner) {
        try {
            new VisualIndicator(this).initialize(this, lifecycleOwner, this);
        } catch (Exception e) {
            // Catch and log exceptions
            sentryManager.captureException(e);
        }
    }

    // Setup WebView for displaying web content
    @SuppressLint("SetJavaScriptEnabled")
    public void setupWebViewForActivity(String url) {
        webView = findViewById(R.id.webView);
        WebSettings webViewSettings = webView.getSettings();
        webViewSettings.setJavaScriptEnabled(true);
        webViewSettings.setDomStorageEnabled(true);
        webViewSettings.setDatabaseEnabled(true);
        webViewSettings.setCacheMode(WebSettings.LOAD_DEFAULT);
        webViewSettings.setAllowFileAccess(false);
        webViewSettings.setAllowContentAccess(false);
        webViewSettings.setAllowUniversalAccessFromFileURLs(false);
        webView.setWebViewClient(new WebViewClient());
        webView.loadUrl(url);
    }

    // Inflate menu for the activity
    @Override
    public boolean onCreateOptionsMenu(@NonNull Menu menu) {
        getMenuInflater().inflate(R.menu.menu_back_only, menu);
        return true;
    }

    // Handle menu item selection
    @Override
    public boolean onOptionsItemSelected(MenuItem item) {
        if (item.getItemId() == R.id.back) {
            // Navigate back to MainActivity
            Intent mainIntent = new Intent(this, MainActivity.class);
            startActivity(mainIntent);
        }
        return super.onContextItemSelected(item);
    }
}<|MERGE_RESOLUTION|>--- conflicted
+++ resolved
@@ -88,16 +88,10 @@
         return appLocale.getLanguage();
     }
 
-<<<<<<< HEAD
-    private void setupDarkMode(SharedPreferences sharedPreferences) {
-        String darkModeOverride = sharedPreferences.getString("dark_mode", "match");
-        if (darkModeOverride.contains("match")) {
-=======
     // Setup dark mode for the activity based on user preferences
     private void setupDarkModeForActivity(SharedPreferences sharedPreferences) {
         String darkMode = sharedPreferences.getString("dark_mode", "match");
         if (darkMode.contains("match")) {
->>>>>>> b6908ed4
             AppCompatDelegate.setDefaultNightMode(AppCompatDelegate.MODE_NIGHT_FOLLOW_SYSTEM);
         } else if (darkMode.contains("on")) {
             AppCompatDelegate.setDefaultNightMode(AppCompatDelegate.MODE_NIGHT_YES);
