--- conflicted
+++ resolved
@@ -111,11 +111,7 @@
       - name: Sign bundle for Google Play release
         uses: r0adkll/sign-android-release@v1
         with:
-<<<<<<< HEAD
-          releaseDirectory: app/build/outputs/apk/gms/release
-=======
           releaseDirectory: app/build/outputs/bundle/gms/release
->>>>>>> e2767214
           signingKeyBase64: ${{ secrets.SIGNING_KEY }}
           alias: ${{ secrets.ALIAS }}
           keyStorePassword: ${{ secrets.KEY_STORE_PASSWORD }}
